[pytest]
minversion = 7.0
testpaths =
    sunkit_instruments
    docs
norecursedirs =
    .tox
    build
    docs/_build
    docs/generated
    *.egg-info
    examples
    sunkit_instruments/_dev
    .history
    sunkit_instruments/extern
doctest_plus = enabled
doctest_optionflags =
    NORMALIZE_WHITESPACE
    FLOAT_CMP
    ELLIPSIS
text_file_format = rst
addopts =
    --doctest-rst
    -p no:unraisableexception
    -p no:threadexception
filterwarnings =
    # Turn all warnings into errors so they do not pass silently.
    error
    # Do not fail on pytest config issues (i.e. missing plugins) but do show them
    always::pytest.PytestConfigWarning
<<<<<<< HEAD
    # A list of warnings to ignore follows. If you add to this list, you MUST
    # add a comment or ideally a link to an issue that explains why the warning
    # is being ignored
    # Do not need to worry about numpy warnings raised by xarray internally
    ignore:numpy.core.multiarray is deprecated:DeprecationWarning
=======
    # Zeep relies on deprecated cgi in Python 3.11
    # Needs a release of zeep 4.2.2 or higher
    # https://github.com/mvantellingen/python-zeep/pull/1364
    ignore:'cgi' is deprecated and slated for removal in Python 3.13:DeprecationWarning
>>>>>>> 14a8c9e4
<|MERGE_RESOLUTION|>--- conflicted
+++ resolved
@@ -28,15 +28,12 @@
     error
     # Do not fail on pytest config issues (i.e. missing plugins) but do show them
     always::pytest.PytestConfigWarning
-<<<<<<< HEAD
     # A list of warnings to ignore follows. If you add to this list, you MUST
     # add a comment or ideally a link to an issue that explains why the warning
     # is being ignored
     # Do not need to worry about numpy warnings raised by xarray internally
     ignore:numpy.core.multiarray is deprecated:DeprecationWarning
-=======
     # Zeep relies on deprecated cgi in Python 3.11
     # Needs a release of zeep 4.2.2 or higher
     # https://github.com/mvantellingen/python-zeep/pull/1364
-    ignore:'cgi' is deprecated and slated for removal in Python 3.13:DeprecationWarning
->>>>>>> 14a8c9e4
+    ignore:'cgi' is deprecated and slated for removal in Python 3.13:DeprecationWarning